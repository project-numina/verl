# Copyright 2024 Bytedance Ltd. and/or its affiliates
#
# Licensed under the Apache License, Version 2.0 (the "License");
# you may not use this file except in compliance with the License.
# You may obtain a copy of the License at
#
#     http://www.apache.org/licenses/LICENSE-2.0
#
# Unless required by applicable law or agreed to in writing, software
# distributed under the License is distributed on an "AS IS" BASIS,
# WITHOUT WARRANTIES OR CONDITIONS OF ANY KIND, either express or implied.
# See the License for the specific language governing permissions and
# limitations under the License.
"""
The main entry point to run the PPO algorithm
"""

import logging
import os
import warnings

import psutil
import torch
import torch.distributed
from codetiming import Timer
from omegaconf import DictConfig, open_dict
from torch.distributed.device_mesh import init_device_mesh

import verl.utils.torch_functional as verl_F
from verl import DataProto
from verl.single_controller.base import Worker
from verl.single_controller.base.decorator import Dispatch, register
from verl.utils import hf_processor, hf_tokenizer
from verl.utils.checkpoint.fsdp_checkpoint_manager import FSDPCheckpointManager
from verl.utils.debug import log_gpu_memory_usage
from verl.utils.flops_counter import FlopsCounter
from verl.utils.fs import copy_to_local
from verl.utils.fsdp_utils import (
    get_fsdp_wrap_policy,
    get_init_weight_context_manager,
    init_fn,
    load_fsdp_model_to_gpu,
    load_fsdp_optimizer,
    offload_fsdp_model_to_cpu,
    offload_fsdp_optimizer,
)
from verl.utils.import_utils import import_external_libs
from verl.utils.model import compute_position_id_with_mask
from verl.workers.sharding_manager.fsdp_ulysses import FSDPUlyssesShardingManager

logger = logging.getLogger(__file__)
logger.setLevel(os.getenv("VERL_LOGGING_LEVEL", "WARN"))


def create_device_mesh(world_size, fsdp_size):
    if fsdp_size < 0 or fsdp_size >= world_size:
        device_mesh = init_device_mesh("cuda", mesh_shape=(world_size,), mesh_dim_names=["fsdp"])
    else:
        device_mesh = init_device_mesh(
            "cuda", mesh_shape=(world_size // fsdp_size, fsdp_size), mesh_dim_names=["ddp", "fsdp"]
        )
    return device_mesh


def get_sharding_strategy(device_mesh):
    from torch.distributed.fsdp import ShardingStrategy

    if device_mesh.ndim == 1:
        sharding_strategy = ShardingStrategy.FULL_SHARD
    elif device_mesh.ndim == 2:
        sharding_strategy = ShardingStrategy.HYBRID_SHARD
    else:
        raise NotImplementedError(f"Get device mesh ndim={device_mesh.ndim}, but only support 1 or 2")
    return sharding_strategy


class ActorRolloutRefWorker(Worker):
    """
    This worker can be instantiated as a standalone actor or a standalone rollout or a standalone reference policy
    or a hybrid engine based on the config.rollout
    """

    def __init__(self, config: DictConfig, role: str):
        super().__init__()
        self.config = config
        import torch.distributed

        if not torch.distributed.is_initialized():
            torch.distributed.init_process_group()

        # build device mesh for FSDP
        world_size = torch.distributed.get_world_size()
        # TODO(sgm): support FSDP hybrid shard for larger model
        self.device_mesh = create_device_mesh(world_size=world_size, fsdp_size=self.config.actor.fsdp_config.fsdp_size)

        # build device mesh for Ulysses Sequence Parallel
        self.ulysses_device_mesh = None
        self.ulysses_sequence_parallel_size = self.config.actor.get("ulysses_sequence_parallel_size", 1)
        dp = world_size // self.ulysses_sequence_parallel_size
        if self.ulysses_sequence_parallel_size > 1:
            self.ulysses_device_mesh = init_device_mesh(
                "cuda", mesh_shape=(dp, self.ulysses_sequence_parallel_size), mesh_dim_names=["dp", "sp"]
            )

        self.ulysses_sharding_manager = FSDPUlyssesShardingManager(self.ulysses_device_mesh)

        self.role = role
        assert self.role in ["actor", "rollout", "ref", "actor_rollout", "actor_rollout_ref"]

        self._is_actor = self.role in ["actor", "actor_rollout", "actor_rollout_ref"]
        self._is_rollout = self.role in ["rollout", "actor_rollout", "actor_rollout_ref"]
        self._is_ref = self.role in ["ref", "actor_rollout_ref"]

        self._is_offload_param = False
        self._is_offload_optimizer = False
        if self._is_actor:
            self._is_offload_param = self.config.actor.fsdp_config.get("param_offload", False)
            self._is_offload_optimizer = self.config.actor.fsdp_config.get("optimizer_offload", False)
        elif self._is_ref:
            # TODO: it seems that manual offload is slowly than FSDP offload
            self._is_offload_param = self.config.ref.fsdp_config.get("param_offload", False)

        # normalize config
        if self._is_actor:
            self.config.actor.ppo_mini_batch_size *= self.config.rollout.n
            self.config.actor.ppo_mini_batch_size //= self.device_mesh.size() // self.ulysses_sequence_parallel_size
            assert self.config.actor.ppo_mini_batch_size > 0, (
                f"ppo_mini_batch_size {self.config.actor.ppo_mini_batch_size} should be larger than 0 after normalization"
            )
            # micro bsz
            if self.config.actor.ppo_micro_batch_size is not None:
                self.config.actor.ppo_micro_batch_size //= (
                    self.device_mesh.size() // self.ulysses_sequence_parallel_size
                )
                self.config.actor.ppo_micro_batch_size_per_gpu = self.config.actor.ppo_micro_batch_size

            if self.config.actor.ppo_micro_batch_size_per_gpu is not None:
                assert self.config.actor.ppo_mini_batch_size % self.config.actor.ppo_micro_batch_size_per_gpu == 0, (
                    f"normalized ppo_mini_batch_size {self.config.actor.ppo_mini_batch_size} should be divisible by ppo_micro_batch_size_per_gpu {self.config.actor.ppo_micro_batch_size_per_gpu}"
                )
                assert self.config.actor.ppo_mini_batch_size // self.config.actor.ppo_micro_batch_size_per_gpu > 0, (
                    f"normalized ppo_mini_batch_size {self.config.actor.ppo_mini_batch_size} should be larger than ppo_micro_batch_size_per_gpu {self.config.actor.ppo_micro_batch_size_per_gpu}"
                )

        # normalize rollout config
        if self._is_rollout and self.config.rollout.log_prob_micro_batch_size is not None:
            self.config.rollout.log_prob_micro_batch_size //= (
                self.device_mesh.size() // self.ulysses_sequence_parallel_size
            )
            self.config.rollout.log_prob_micro_batch_size_per_gpu = self.config.rollout.log_prob_micro_batch_size
        # normalize ref config
        if self._is_ref and self.config.ref.log_prob_micro_batch_size is not None:
            self.config.ref.log_prob_micro_batch_size //= self.device_mesh.size() // self.ulysses_sequence_parallel_size
            self.config.ref.log_prob_micro_batch_size_per_gpu = self.config.ref.log_prob_micro_batch_size

    def _build_model_optimizer(
        self,
        model_path,
        fsdp_config,
        optim_config,
        override_model_config,
        use_remove_padding=False,
        enable_gradient_checkpointing=False,
        trust_remote_code=False,
        use_liger=False,
        role="actor",
    ):
        from torch import optim
        from torch.distributed.fsdp import CPUOffload, MixedPrecision
        from torch.distributed.fsdp import FullyShardedDataParallel as FSDP
        from transformers import AutoConfig, AutoModelForCausalLM, AutoModelForVision2Seq

        from verl.utils.model import get_generation_config, print_model_size, update_model_config
        from verl.utils.torch_dtypes import PrecisionType

        assert role in ["actor", "ref"]

        log_gpu_memory_usage("Before init from HF AutoModel", logger=logger)
        local_path = copy_to_local(model_path)

        # note that we have to create model in fp32. Otherwise, the optimizer is in bf16, which is incorrect
        # TODO(zhangchi.usc1992): 1. support create from random initialized model. 2. Support init with FSDP directly
        self.tokenizer = hf_tokenizer(local_path, trust_remote_code=trust_remote_code)
        self.processor = hf_processor(local_path, trust_remote_code=trust_remote_code)

        torch_dtype = fsdp_config.get("model_dtype", None)
        if torch_dtype is None:
            torch_dtype = torch.float32 if self._is_actor else torch.bfloat16
        else:
            torch_dtype = PrecisionType.to_dtype(torch_dtype)

        # override model kwargs
        actor_model_config = AutoConfig.from_pretrained(local_path, trust_remote_code=trust_remote_code)

        self.generation_config = get_generation_config(local_path, trust_remote_code=trust_remote_code)

        override_config_kwargs = {
            "bos_token_id": self.tokenizer.bos_token_id,
            "eos_token_id": self.tokenizer.eos_token_id,
            "pad_token_id": self.tokenizer.pad_token_id,
        }
        override_config_kwargs.update(override_model_config)
        update_model_config(actor_model_config, override_config_kwargs=override_config_kwargs)
        if self.rank == 0:
            print(f"Model config after override: {actor_model_config}")

        # NOTE(fix me): tie_word_embedding causes meta_tensor init to hang
        init_context = get_init_weight_context_manager(
            use_meta_tensor=not actor_model_config.tie_word_embeddings, mesh=self.device_mesh
        )

        with init_context(), warnings.catch_warnings():
            warnings.simplefilter("ignore")
            if type(actor_model_config) in AutoModelForVision2Seq._model_mapping.keys():
                actor_module_class = AutoModelForVision2Seq
            else:
                actor_module_class = AutoModelForCausalLM

            actor_module = actor_module_class.from_pretrained(
                pretrained_model_name_or_path=local_path,
                torch_dtype=torch_dtype,
                config=actor_model_config,
                attn_implementation="flash_attention_2",
                trust_remote_code=trust_remote_code,
            )

            if use_remove_padding or self.ulysses_sequence_parallel_size > 1:
                from verl.models.transformers.monkey_patch import apply_monkey_patch

                apply_monkey_patch(model=actor_module, ulysses_sp_size=self.ulysses_sequence_parallel_size)

            # Apply Liger kernel to the model if use_liger is set to True
            if use_liger:
                from liger_kernel.transformers.monkey_patch import _apply_liger_kernel_to_instance

                _apply_liger_kernel_to_instance(model=actor_module)

            # some parameters may not in torch_dtype. TODO(zhangchi.usc1992) remove this after we switch to fsdp2
            actor_module.to(torch_dtype)

            if enable_gradient_checkpointing:
                actor_module.gradient_checkpointing_enable(gradient_checkpointing_kwargs={"use_reentrant": False})
        torch.distributed.barrier()

        if self.rank == 0:
            print_model_size(actor_module)

        log_gpu_memory_usage("After init from HF AutoModel", logger=logger)

        # We wrap FSDP for rollout as well
        mixed_precision_config = fsdp_config.get("mixed_precision", None)
        if mixed_precision_config is not None:
            param_dtype = PrecisionType.to_dtype(mixed_precision_config.get("param_dtype", "bf16"))
            reduce_dtype = PrecisionType.to_dtype(mixed_precision_config.get("reduce_dtype", "fp32"))
            buffer_dtype = PrecisionType.to_dtype(mixed_precision_config.get("buffer_dtype", "fp32"))
        else:
            param_dtype = torch.bfloat16
            reduce_dtype = torch.float32
            buffer_dtype = torch.float32

        mixed_precision = MixedPrecision(param_dtype=param_dtype, reduce_dtype=reduce_dtype, buffer_dtype=buffer_dtype)

        auto_wrap_policy = get_fsdp_wrap_policy(module=actor_module, config=fsdp_config.get("wrap_policy", None))

        if self._is_rollout and self.config.rollout.name == "hf":
            # TODO(zhangchi.usc1992, shengguangming) fix me. Current, auto_wrap_policy causes HFRollout to hang in Gemma
            auto_wrap_policy = None

        print(f"wrap_policy: {auto_wrap_policy}")

        fsdp_mesh = self.device_mesh
        sharding_strategy = get_sharding_strategy(fsdp_mesh)

        # TODO: add transformer policy
        # We force reference policy to use CPUOffload to save memory.
        # We force turn off CPUOffload for actor because it causes incorrect results when using grad accumulation
        cpu_offload = None if role == "actor" else CPUOffload(offload_params=True)
        actor_module_fsdp = FSDP(
            actor_module,
            cpu_offload=cpu_offload,
            param_init_fn=init_fn,
            use_orig_params=False,
            auto_wrap_policy=auto_wrap_policy,
            device_id=torch.cuda.current_device(),
            sharding_strategy=sharding_strategy,  # zero3
            mixed_precision=mixed_precision,
            sync_module_states=True,
            device_mesh=self.device_mesh,
            forward_prefetch=False,
        )

        log_gpu_memory_usage("After Actor FSDP init", logger=logger)

        # TODO: add more optimizer args into config
        if role == "actor" and optim_config is not None:
            from verl.utils.torch_functional import get_constant_schedule_with_warmup, get_cosine_schedule_with_warmup

            actor_optimizer = optim.AdamW(
                actor_module_fsdp.parameters(),
                lr=optim_config.lr,
                betas=optim_config.get("betas", (0.9, 0.999)),
                weight_decay=optim_config.get("weight_decay", 1e-2),
            )

            total_steps = optim_config.get("total_training_steps", 0)
            num_warmup_steps = int(optim_config.get("lr_warmup_steps", -1))
            warmup_style = optim_config.get("warmup_style", "constant")
            if num_warmup_steps < 0:
                num_warmup_steps_ratio = optim_config.get("lr_warmup_steps_ratio", 0.0)
                num_warmup_steps = int(num_warmup_steps_ratio * total_steps)

            print(f"Total steps: {total_steps}, num_warmup_steps: {num_warmup_steps}")

            if warmup_style == "constant":
                actor_lr_scheduler = get_constant_schedule_with_warmup(
                    optimizer=actor_optimizer, num_warmup_steps=num_warmup_steps
                )
            elif warmup_style == "cosine":
                actor_lr_scheduler = get_cosine_schedule_with_warmup(
                    optimizer=actor_optimizer, num_warmup_steps=num_warmup_steps, num_training_steps=total_steps
                )
            else:
                raise NotImplementedError(f"Warmup style {warmup_style} is not supported")
        else:
            actor_optimizer = None
            actor_lr_scheduler = None

        log_gpu_memory_usage("After actor optimizer init", logger=logger)

        return actor_module_fsdp, actor_optimizer, actor_lr_scheduler, actor_model_config

    def _build_rollout(self, trust_remote_code=False):
        from torch.distributed.device_mesh import init_device_mesh

        # TODO(sgm): support FSDP hybrid shard for larger model
        infer_tp = self.config.rollout.tensor_model_parallel_size
        dp = self.world_size // infer_tp
        assert self.world_size % infer_tp == 0, (
            f"rollout world_size: {self.world_size} is not divisible by infer_tp: {infer_tp}"
        )
        rollout_device_mesh = init_device_mesh("cuda", mesh_shape=(dp, infer_tp), mesh_dim_names=["dp", "infer_tp"])
        rollout_name = self.config.rollout.name
        if rollout_name == "hf":
            from verl.workers.rollout import HFRollout
            from verl.workers.sharding_manager import BaseShardingManager

            rollout = HFRollout(module=self.actor_module_fsdp, config=self.config.rollout)
            rollout_sharding_manager = BaseShardingManager()
            # TODO: a sharding manager that do nothing?

        elif rollout_name == "vllm":
            from verl.workers.rollout.vllm_rollout import vllm_mode, vLLMRollout
            from verl.workers.sharding_manager import FSDPVLLMShardingManager

            log_gpu_memory_usage(f"Before building {rollout_name} rollout", logger=None)
            local_path = copy_to_local(self.config.model.path)
            if vllm_mode == "customized":
                rollout = vLLMRollout(
                    actor_module=self.actor_module_fsdp,
                    config=self.config.rollout,
                    tokenizer=self.tokenizer,
                    model_hf_config=self.actor_model_config,
                )
            elif vllm_mode == "spmd":
                rollout = vLLMRollout(
                    model_path=local_path,
                    config=self.config.rollout,
                    tokenizer=self.tokenizer,
                    model_hf_config=self.actor_model_config,
                    device_mesh=rollout_device_mesh,
                    trust_remote_code=trust_remote_code,
                )
            else:
                raise NotImplementedError("vllm_mode must be 'customized' or 'spmd'")
            log_gpu_memory_usage(f"After building {rollout_name} rollout", logger=None)
            if torch.distributed.get_world_size() == 1:
                self.config.rollout.load_format = "dummy_hf"
            rollout_sharding_manager = FSDPVLLMShardingManager(
                module=self.actor_module_fsdp,
                inference_engine=rollout.inference_engine,
                model_config=self.actor_model_config,
                full_params="hf" in self.config.rollout.load_format,
                device_mesh=rollout_device_mesh,
            )
            log_gpu_memory_usage("After building sharding manager", logger=None)

        elif rollout_name == "sglang":
            from verl.workers.rollout.sglang_rollout import SGLangRollout

            # NOTE(linjunrong): Due to recent fp8 support in SGLang. Now importing any symbol relate to SGLang's model_runner would check CUDA device capability.
            # However, due to veRL's setting, the main process of ray can not find any CUDA device, which would potentially lead to:
            # "RuntimeError: No CUDA GPUs are available".
            # For this reason, sharding_manager.__init__ should not import FSDPSGLangShardingManager and we import it here use the abs path.
            # check: https://github.com/sgl-project/sglang/blob/00f42707eaddfc2c0528e5b1e0094025c640b7a0/python/sglang/srt/layers/quantization/fp8_utils.py#L76
            from verl.workers.sharding_manager.fsdp_sglang import FSDPSGLangShardingManager

            log_gpu_memory_usage(f"Before building {rollout_name} rollout", logger=None)
            local_path = copy_to_local(self.config.model.path)
            rollout = SGLangRollout(
                actor_module=local_path,
                config=self.config.rollout,
                tokenizer=self.tokenizer,
                model_hf_config=self.actor_model_config,
            )
            log_gpu_memory_usage(f"After building {rollout_name} rollout", logger=None)

            if torch.distributed.get_world_size() == 1:
                self.config.rollout.load_format = "dummy_hf"
            rollout_sharding_manager = FSDPSGLangShardingManager(
                module=self.actor_module_fsdp,
                inference_engine=rollout.inference_engine,
                model_config=self.actor_model_config,
                full_params="hf" in self.config.rollout.load_format,
                device_mesh=rollout_device_mesh,
            )
            log_gpu_memory_usage("After building sharding manager", logger=None)

        return rollout, rollout_sharding_manager

    @register(dispatch_mode=Dispatch.ONE_TO_ALL)
    def init_model(self):
        from verl.workers.actor import DataParallelPPOActor

        # This is used to import external_lib into the huggingface systems
        import_external_libs(self.config.model.get("external_lib", None))

        from omegaconf import OmegaConf

        override_model_config = OmegaConf.to_container(self.config.model.get("override_config", OmegaConf.create()))

        use_remove_padding = self.config.model.get("use_remove_padding", False)

        if self._is_actor or self._is_rollout:
            # we need the model for actor and rollout
            if self._is_actor:
                optim_config = self.config.actor.optim
                fsdp_config = self.config.actor.fsdp_config
            else:
                optim_config = None
                fsdp_config = OmegaConf.create()
            self.actor_module_fsdp, self.actor_optimizer, self.actor_lr_scheduler, self.actor_model_config = (
                self._build_model_optimizer(
                    model_path=self.config.model.path,
                    fsdp_config=fsdp_config,
                    optim_config=optim_config,
                    override_model_config=override_model_config,
                    use_remove_padding=use_remove_padding,
                    enable_gradient_checkpointing=self.config.model.get("enable_gradient_checkpointing", False),
                    trust_remote_code=self.config.model.get("trust_remote_code", False),
                    use_liger=self.config.model.get("use_liger", False),
                    role="actor",
                )
            )

            # get the original unwrapped module
            self.actor_module = self.actor_module_fsdp._fsdp_wrapped_module

            if self._is_offload_optimizer:
                offload_fsdp_optimizer(optimizer=self.actor_optimizer)
                log_gpu_memory_usage("After offload actor optimizer during init", logger=logger)
        # load from checkpoint
        if self._is_actor:
            OmegaConf.set_struct(self.config.actor, True)
            with open_dict(self.config.actor):
                self.config.actor.use_remove_padding = use_remove_padding
            self.actor = DataParallelPPOActor(
                config=self.config.actor, actor_module=self.actor_module_fsdp, actor_optimizer=self.actor_optimizer
            )

        if self._is_rollout:
            self.rollout, self.rollout_sharding_manager = self._build_rollout(
                trust_remote_code=self.config.model.get("trust_remote_code", False)
            )

        if self._is_ref:
            self.ref_module_fsdp = self._build_model_optimizer(
                model_path=self.config.model.path,
                fsdp_config=self.config.ref.fsdp_config,
                optim_config=None,
                override_model_config=override_model_config,
                use_remove_padding=use_remove_padding,
                trust_remote_code=self.config.model.get("trust_remote_code", False),
                use_liger=self.config.model.get("use_liger", False),
                role="ref",
            )[0]
            OmegaConf.set_struct(self.config.ref, True)
            with open_dict(self.config.ref):
                self.config.ref.use_remove_padding = use_remove_padding
            self.ref_policy = DataParallelPPOActor(config=self.config.ref, actor_module=self.ref_module_fsdp)

        if self._is_actor:
            self.flops_counter = FlopsCounter(self.actor_model_config)
            self.checkpoint_manager = FSDPCheckpointManager(
                model=self.actor_module_fsdp,
                optimizer=self.actor.actor_optimizer,
                lr_scheduler=self.actor_lr_scheduler,
                processing_class=self.processor if self.processor is not None else self.tokenizer,
<<<<<<< HEAD
                checkpoint_contents=self.config.actor.checkpoint.contents)
            
        if self._is_ref:
            self.checkpoint_manager = FSDPCheckpointManager(
                model=self.ref_module_fsdp,
                optimizer=None,
                lr_scheduler=None,
                processing_class=self.processor if self.processor is not None else self.tokenizer,
                checkpoint_contents=self.config.actor.checkpoint.contents) # use the same checkpoint contents as actor
=======
                checkpoint_contents=self.config.actor.checkpoint.contents,
            )
>>>>>>> f95cc7bb

    @register(dispatch_mode=Dispatch.DP_COMPUTE_PROTO)
    def update_actor(self, data: DataProto):
        # Support all hardwares
        data = data.to(torch.cuda.current_device())

        assert self._is_actor
        if self._is_offload_param:
            load_fsdp_model_to_gpu(self.actor_module_fsdp)
        if self._is_offload_optimizer:
            load_fsdp_optimizer(optimizer=self.actor_optimizer, device_id=torch.cuda.current_device())

        with self.ulysses_sharding_manager:
            data = self.ulysses_sharding_manager.preprocess_data(data=data)
            # perform training
            with Timer(name="update_policy", logger=None) as timer:
                metrics = self.actor.update_policy(data=data)
            delta_time = timer.last
            global_num_tokens = data.meta_info["global_token_num"]
            estimated_flops, promised_flops = self.flops_counter.estimate_flops(global_num_tokens, delta_time)
            metrics["perf/mfu/actor"] = (
                estimated_flops * self.config.actor.ppo_epochs / promised_flops / self.world_size
            )
            metrics["perf/max_memory_allocated_gb"] = torch.cuda.max_memory_allocated() / (1024**3)
            metrics["perf/max_memory_reserved_gb"] = torch.cuda.max_memory_reserved() / (1024**3)
            metrics["perf/cpu_memory_used_gb"] = psutil.virtual_memory().used / (1024**3)

            self.actor_lr_scheduler.step()
            lr = self.actor_lr_scheduler.get_last_lr()[0]
            metrics["actor/lr"] = lr

            # TODO: here, we should return all metrics
            output = DataProto(meta_info={"metrics": metrics})

            output = self.ulysses_sharding_manager.postprocess_data(data=output)
            output = output.to("cpu")

        if self._is_offload_param:
            offload_fsdp_model_to_cpu(self.actor_module_fsdp)
        if self._is_offload_optimizer:
            offload_fsdp_optimizer(optimizer=self.actor_optimizer)

        return output

    @register(dispatch_mode=Dispatch.DP_COMPUTE_PROTO)
    def generate_sequences(self, prompts: DataProto):
        # Support all hardwares
        prompts = prompts.to(torch.cuda.current_device())

        assert self._is_rollout
        if self._is_offload_param:
            load_fsdp_model_to_gpu(self.actor_module_fsdp)

        meta_info = {
            "eos_token_id": self.generation_config.eos_token_id
            if self.generation_config is not None
            else self.tokenizer.eos_token_id,
            "pad_token_id": self.generation_config.pad_token_id
            if self.generation_config is not None
            else self.tokenizer.pad_token_id,
        }
        prompts.meta_info.update(meta_info)
        with self.rollout_sharding_manager:
            # after parameters sync with rollout, offload actor model to CPU
            if self._is_offload_param:
                offload_fsdp_model_to_cpu(self.actor_module_fsdp)
            if self._is_offload_optimizer:
                offload_fsdp_optimizer(optimizer=self.actor_optimizer)

            prompts = self.rollout_sharding_manager.preprocess_data(prompts)
            output = self.rollout.generate_sequences(prompts=prompts)
            output = self.rollout_sharding_manager.postprocess_data(output)

        output = output.to("cpu")

        # clear kv cache
        torch.cuda.empty_cache()
        return output

    @register(dispatch_mode=Dispatch.DP_COMPUTE_PROTO)
    def compute_log_prob(self, data: DataProto):
        assert self._is_actor
        if self._is_offload_param:
            load_fsdp_model_to_gpu(self.actor_module_fsdp)

        # Support all hardwares
        data = data.to(torch.cuda.current_device())
        # we should always recompute old_log_probs when it is HybridEngine
        data.meta_info["micro_batch_size"] = self.config.rollout.log_prob_micro_batch_size_per_gpu
        data.meta_info["max_token_len"] = self.config.rollout.log_prob_max_token_len_per_gpu
        data.meta_info["use_dynamic_bsz"] = self.config.rollout.log_prob_use_dynamic_bsz
        data.meta_info["temperature"] = self.config.rollout.temperature
        # perform recompute log_prob
        with self.ulysses_sharding_manager:
            data = self.ulysses_sharding_manager.preprocess_data(data)
            output, entropys = self.actor.compute_log_prob(data=data, calculate_entropy=True)
            output = DataProto.from_dict(
                tensors={"old_log_probs": output, "entropys": entropys},
                meta_info={"temperature": self.config.rollout.temperature},
            )
            output = self.ulysses_sharding_manager.postprocess_data(output)

        output = output.to("cpu")

        # https://pytorch.org/docs/stable/notes/fsdp.html#fsdp-notes
        # unshard the root FSDP module
        if self.world_size > 1:
            self.actor.actor_module._handle.reshard(True)

        if self._is_offload_param:
            offload_fsdp_model_to_cpu(self.actor_module_fsdp)

        return output

    @register(dispatch_mode=Dispatch.DP_COMPUTE_PROTO)
    def compute_ref_log_prob(self, data: DataProto):
        assert self._is_ref

        # Support all hardwares
        data = data.to(torch.cuda.current_device())

        micro_batch_size = self.config.ref.log_prob_micro_batch_size_per_gpu
        data.meta_info["micro_batch_size"] = micro_batch_size
        data.meta_info["temperature"] = self.config.rollout.temperature
        data.meta_info["max_token_len"] = self.config.ref.log_prob_max_token_len_per_gpu
        data.meta_info["use_dynamic_bsz"] = self.config.ref.log_prob_use_dynamic_bsz
        with self.ulysses_sharding_manager:
            data = self.ulysses_sharding_manager.preprocess_data(data)
            output, _ = self.ref_policy.compute_log_prob(data=data, calculate_entropy=False)
            output = DataProto.from_dict(tensors={"ref_log_prob": output})
            output = self.ulysses_sharding_manager.postprocess_data(output)

        output = output.to("cpu")

        # https://pytorch.org/docs/stable/notes/fsdp.html#fsdp-notes
        # unshard the root FSDP module
        if self.world_size > 1:
            self.ref_policy.actor_module._handle.reshard(True)

        return output

    @register(dispatch_mode=Dispatch.ONE_TO_ALL)
    def save_checkpoint(self, local_path, hdfs_path=None, global_step=0, max_ckpt_to_keep=None):
        assert self._is_actor or self._is_ref
        import torch

        if self._is_offload_param:
            if self._is_actor:
                load_fsdp_model_to_gpu(self.actor_module_fsdp)
            elif self._is_ref:
                load_fsdp_model_to_gpu(self.ref_module_fsdp)
            

        self.checkpoint_manager.save_checkpoint(
            local_path=local_path, hdfs_path=hdfs_path, global_step=global_step, max_ckpt_to_keep=max_ckpt_to_keep
        )

        torch.distributed.barrier()
        if self._is_offload_param:
            if self._is_actor:
                offload_fsdp_model_to_cpu(self.actor_module_fsdp)
            elif self._is_ref:
                offload_fsdp_model_to_cpu(self.ref_module_fsdp)

    @register(dispatch_mode=Dispatch.ONE_TO_ALL)
    def load_checkpoint(self, local_path, hdfs_path=None, del_local_after_load=False):
        assert self._is_actor or self._is_ref
        if self._is_offload_param:
            if self._is_actor:
                load_fsdp_model_to_gpu(self.actor_module_fsdp)
            elif self._is_ref:
                load_fsdp_model_to_gpu(self.ref_module_fsdp)

        self.checkpoint_manager.load_checkpoint(
            local_path=local_path, hdfs_path=hdfs_path, del_local_after_load=del_local_after_load
        )

        if self._is_offload_param:
            if self._is_actor:
                offload_fsdp_model_to_cpu(self.actor_module_fsdp)
            elif self._is_ref:
                offload_fsdp_model_to_cpu(self.ref_module_fsdp)

        if self._is_actor and self._is_offload_optimizer:
            offload_fsdp_optimizer(self.actor_optimizer)

    @register(dispatch_mode=Dispatch.ONE_TO_ALL)
    def export_actor_weights(self):
        assert self._is_actor

        from torch.distributed.fsdp import FullyShardedDataParallel as FSDP, StateDictType, ShardedStateDictConfig

        if self._is_offload_param:
            load_fsdp_model_to_gpu(self.actor_module_fsdp)

        # Step 1: Force full state dict mode
        state_dict_cfg = ShardedStateDictConfig(offload_to_cpu=True)

        with FSDP.state_dict_type(self.actor_module_fsdp, StateDictType.SHARDED_STATE_DICT, state_dict_cfg):
            model_state_dict = self.actor_module_fsdp.state_dict()

        if self._is_offload_param:
            offload_fsdp_model_to_cpu(self.actor_module_fsdp)

        return self.rank, model_state_dict
    
    @register(dispatch_mode=Dispatch.ONE_TO_ALL)
    def sync_with_actor(self, actor_state_dicts, alpha=1.0):
        """
        Loads a given state_dict into the reference model.
        """
        assert self._is_ref

        from torch.distributed.fsdp import FullyShardedDataParallel as FSDP, StateDictType, ShardedStateDictConfig

        if self._is_offload_param:
            load_fsdp_model_to_gpu(self.ref_module_fsdp)

        state_dict_cfg = ShardedStateDictConfig(offload_to_cpu=True)
        for rank, actor_state_dict in actor_state_dicts:
            if rank == self.rank:
                # 1. Load current ref model state dict
                with FSDP.state_dict_type(self.ref_module_fsdp, StateDictType.SHARDED_STATE_DICT, state_dict_cfg):
                    ref_state_dict = self.ref_module_fsdp.state_dict()

                # 2. blend each parameter
                for key in ref_state_dict:
                    assert key in actor_state_dict
                    ref_param = ref_state_dict[key]
                    actor_param = actor_state_dict[key].to(ref_param.device)
                    ref_state_dict[key] = (1.0 - alpha) * ref_param + alpha * actor_param

                # 3. Load the blended state dict into the reference model
                with FSDP.state_dict_type(self.ref_module_fsdp, StateDictType.SHARDED_STATE_DICT, state_dict_cfg):
                    self.ref_module_fsdp.load_state_dict(ref_state_dict)

        if self._is_offload_param:
            offload_fsdp_model_to_cpu(self.ref_module_fsdp)


class CriticWorker(Worker):
    def __init__(self, config):
        super().__init__()
        import torch.distributed

        if not torch.distributed.is_initialized():
            torch.distributed.init_process_group(backend="nccl")
        self.config = config

        # build device mesh for Ulysses Sequence Parallel
        world_size = torch.distributed.get_world_size()
        from torch.distributed.device_mesh import init_device_mesh

        fsdp_size = self.config.model.fsdp_config.fsdp_size
        self.device_mesh = create_device_mesh(world_size=world_size, fsdp_size=fsdp_size)

        self.ulysses_device_mesh = None
        self.ulysses_sequence_parallel_size = self.config.get("ulysses_sequence_parallel_size", 1)
        dp = world_size // self.ulysses_sequence_parallel_size
        if self.ulysses_sequence_parallel_size > 1:
            self.ulysses_device_mesh = init_device_mesh(
                "cuda", mesh_shape=(dp, self.ulysses_sequence_parallel_size), mesh_dim_names=["dp", "sp"]
            )

        self.ulysses_sharding_manager = FSDPUlyssesShardingManager(self.ulysses_device_mesh)

        # set FSDP offload params
        self._is_offload_param = self.config.model.fsdp_config.param_offload
        self._is_offload_optimizer = self.config.model.fsdp_config.optimizer_offload

        # normalize config
        self.config.ppo_mini_batch_size *= self.config.rollout_n
        self.config.ppo_mini_batch_size //= torch.distributed.get_world_size() // self.ulysses_sequence_parallel_size
        if self.config.ppo_micro_batch_size is not None:
            self.config.ppo_micro_batch_size //= (
                torch.distributed.get_world_size() // self.ulysses_sequence_parallel_size
            )
            self.config.forward_micro_batch_size //= (
                torch.distributed.get_world_size() // self.ulysses_sequence_parallel_size
            )
            self.config.ppo_micro_batch_size_per_gpu = self.config.ppo_micro_batch_size
            self.config.forward_micro_batch_size_per_gpu = self.config.forward_micro_batch_size

        if self.config.ppo_micro_batch_size_per_gpu is not None:
            assert self.config.ppo_mini_batch_size % self.config.ppo_micro_batch_size_per_gpu == 0, (
                f"normalized ppo_mini_batch_size {self.config.ppo_mini_batch_size} should be divisible by ppo_micro_batch_size_per_gpu {self.config.ppo_micro_batch_size_per_gpu}"
            )
            assert self.config.ppo_mini_batch_size // self.config.ppo_micro_batch_size_per_gpu > 0, (
                f"normalized ppo_mini_batch_size {self.config.ppo_mini_batch_size} should be larger than ppo_micro_batch_size_per_gpu {self.config.ppo_micro_batch_size_per_gpu}"
            )

    def _build_critic_model_optimizer(self, config):
        # the following line is necessary
        from torch import optim
        from torch.distributed.fsdp import FullyShardedDataParallel as FSDP
        from torch.distributed.fsdp import MixedPrecision

        from verl.utils.model import print_model_size
        from verl.utils.torch_dtypes import PrecisionType

        local_path = copy_to_local(config.model.path)
        # note that the tokenizer between actor and critic may be different. So override tokenizer info with actor info
        # using random initialized model from any architecture. May not be the same as Actor.

        tokenizer_path = copy_to_local(config.model.tokenizer_path)
        self.tokenizer = hf_tokenizer(tokenizer_path, trust_remote_code=config.model.get("trust_remote_code", False))
        self.processor = hf_processor(tokenizer_path, trust_remote_code=config.model.get("trust_remote_code", False))

        from omegaconf import OmegaConf

        override_config = OmegaConf.to_container(self.config.model.get("override_config", OmegaConf.create()))
        override_config_kwargs = {
            "bos_token_id": self.tokenizer.bos_token_id,
            "eos_token_id": self.tokenizer.eos_token_id,
            "pad_token_id": self.tokenizer.pad_token_id,
        }
        override_config_kwargs.update(override_config)
        if self.rank == 0:
            print(f"Critic overriding config {override_config_kwargs}")

        torch_dtype = self.config.model.fsdp_config.get("model_dtype", "fp32")
        torch_dtype = PrecisionType.to_dtype(torch_dtype)

        from transformers import AutoConfig, AutoModelForTokenClassification

        trust_remote_code = False
        critic_model_config = AutoConfig.from_pretrained(local_path, trust_remote_code=trust_remote_code)
        critic_model_config.num_labels = 1

        init_context = get_init_weight_context_manager(
            use_meta_tensor=not critic_model_config.tie_word_embeddings, mesh=self.device_mesh
        )

        with init_context(), warnings.catch_warnings():
            warnings.simplefilter("ignore")
            critic_model_config.classifier_dropout = 0.0
            critic_model_config.hidden_dropout = "0"
            critic_module = AutoModelForTokenClassification.from_pretrained(
                pretrained_model_name_or_path=local_path,
                torch_dtype=torch_dtype,
                config=critic_model_config,
                attn_implementation="flash_attention_2",
                trust_remote_code=trust_remote_code,
            )

            use_remove_padding = config.model.get("use_remove_padding", False)
            if use_remove_padding or self.ulysses_sequence_parallel_size > 1:
                from verl.models.transformers.monkey_patch import apply_monkey_patch

                apply_monkey_patch(model=critic_module, ulysses_sp_size=self.ulysses_sequence_parallel_size)

            # some parameters may not in torch_dtype
            critic_module.to(torch_dtype)

            if config.model.get("enable_gradient_checkpointing", False):
                critic_module.gradient_checkpointing_enable(gradient_checkpointing_kwargs={"use_reentrant": False})
        if self.rank == 0:
            print_model_size(critic_module)

        self.critic_model_config = critic_model_config

        fsdp_config = self.config.model.fsdp_config
        mixed_precision_config = fsdp_config.get("mixed_precision", None)
        if mixed_precision_config is not None:
            param_dtype = PrecisionType.to_dtype(mixed_precision_config.get("param_dtype", "bf16"))
            reduce_dtype = PrecisionType.to_dtype(mixed_precision_config.get("reduce_dtype", "fp32"))
            buffer_dtype = PrecisionType.to_dtype(mixed_precision_config.get("buffer_dtype", "fp32"))
        else:
            param_dtype = torch.bfloat16
            reduce_dtype = torch.float32
            buffer_dtype = torch.float32

        mixed_precision = MixedPrecision(param_dtype=param_dtype, reduce_dtype=reduce_dtype, buffer_dtype=buffer_dtype)

        auto_wrap_policy = get_fsdp_wrap_policy(module=critic_module, config=self.config.model.fsdp_config.wrap_policy)

        log_gpu_memory_usage("Before critic FSDP", logger=None)

        fsdp_mesh = self.device_mesh
        sharding_strategy = get_sharding_strategy(fsdp_mesh)

        # Note: We force turn off CPUOffload for critic because it causes incorrect results when using grad accumulation
        critic_module = FSDP(
            critic_module,
            param_init_fn=init_fn,
            use_orig_params=False,
            auto_wrap_policy=auto_wrap_policy,
            device_id=torch.cuda.current_device(),
            sharding_strategy=sharding_strategy,
            mixed_precision=mixed_precision,
            sync_module_states=True,
            forward_prefetch=False,
            device_mesh=self.device_mesh,
            cpu_offload=None,
        )

        log_gpu_memory_usage("After critic FSDP", logger=None)

        critic_optimizer = optim.AdamW(
            critic_module.parameters(),
            lr=config.optim.lr,
            betas=config.optim.get("betas", (0.9, 0.999)),
            weight_decay=config.optim.get("weight_decay", 1e-2),
        )

        total_steps = config.optim.get("total_training_steps", 0)
        num_warmup_steps = int(config.optim.get("lr_warmup_steps", -1))
        warmup_style = config.optim.get("warmup_style", "constant")
        if num_warmup_steps < 0:
            num_warmup_steps_ratio = config.optim.get("lr_warmup_steps_ratio", 0.0)
            num_warmup_steps = int(num_warmup_steps_ratio * total_steps)

        print(f"Total steps: {total_steps}, num_warmup_steps: {num_warmup_steps}")

        from verl.utils.torch_functional import get_constant_schedule_with_warmup, get_cosine_schedule_with_warmup

        if warmup_style == "constant":
            critic_lr_scheduler = get_constant_schedule_with_warmup(
                optimizer=critic_optimizer, num_warmup_steps=num_warmup_steps
            )
        elif warmup_style == "cosine":
            critic_lr_scheduler = get_cosine_schedule_with_warmup(
                optimizer=critic_optimizer, num_warmup_steps=num_warmup_steps, num_training_steps=total_steps
            )
        else:
            raise NotImplementedError(f"Warmup style {warmup_style} is not supported")

        return critic_module, critic_optimizer, critic_lr_scheduler

    @register(dispatch_mode=Dispatch.ONE_TO_ALL)
    def init_model(self):
        # This is used to import external_lib into the huggingface systems
        import_external_libs(self.config.model.get("external_lib", None))

        from verl.workers.critic import DataParallelPPOCritic

        self.critic_module, self.critic_optimizer, self.critic_lr_scheduler = self._build_critic_model_optimizer(
            self.config
        )

        if self._is_offload_param:
            offload_fsdp_model_to_cpu(self.critic_module)
        if self._is_offload_optimizer:
            offload_fsdp_optimizer(optimizer=self.critic_optimizer)

        self.critic = DataParallelPPOCritic(
            config=self.config, critic_module=self.critic_module, critic_optimizer=self.critic_optimizer
        )

        self.flops_counter = FlopsCounter(self.critic_model_config)
        self.checkpoint_manager = FSDPCheckpointManager(
            model=self.critic_module,
            optimizer=self.critic_optimizer,
            lr_scheduler=self.critic_lr_scheduler,
            processing_class=self.processor if self.processor is not None else self.tokenizer,
            checkpoint_contents=self.config.checkpoint.contents,
        )

    @register(dispatch_mode=Dispatch.DP_COMPUTE_PROTO)
    def compute_values(self, data: DataProto):
        # Support all hardwares
        data = data.to(torch.cuda.current_device())

        if self._is_offload_param:
            load_fsdp_model_to_gpu(self.critic_module)
        micro_batch_size = self.config.forward_micro_batch_size_per_gpu
        data.meta_info["micro_batch_size"] = micro_batch_size
        data.meta_info["max_token_len"] = self.config.forward_max_token_len_per_gpu
        data.meta_info["use_dynamic_bsz"] = self.config.use_dynamic_bsz
        # perform forward computation
        with self.ulysses_sharding_manager:
            data = self.ulysses_sharding_manager.preprocess_data(data=data)
            values = self.critic.compute_values(data=data)
            output = DataProto.from_dict(tensors={"values": values})
            output = self.ulysses_sharding_manager.postprocess_data(data=output)

        output = output.to("cpu")
        if self._is_offload_param:
            offload_fsdp_model_to_cpu(self.critic_module)
        return output

    @register(dispatch_mode=Dispatch.DP_COMPUTE_PROTO)
    def update_critic(self, data: DataProto):
        # Support all hardwares
        data = data.to(torch.cuda.current_device())
        if self._is_offload_param:
            load_fsdp_model_to_gpu(self.critic_module)
        if self._is_offload_optimizer:
            load_fsdp_optimizer(optimizer=self.critic_optimizer, device_id=torch.cuda.current_device())

        # perform forward computation
        with self.ulysses_sharding_manager:
            data = self.ulysses_sharding_manager.preprocess_data(data=data)

            with Timer(name="update_critic", logger=None) as timer:
                metrics = self.critic.update_critic(data=data)
            delta_time = timer.last

            global_num_tokens = data.meta_info["global_token_num"]
            estimated_flops, promised_flops = self.flops_counter.estimate_flops(global_num_tokens, delta_time)
            metrics["perf/mfu/critic"] = estimated_flops * self.config.ppo_epochs / promised_flops / self.world_size

            self.critic_lr_scheduler.step()
            lr = self.critic_lr_scheduler.get_last_lr()[0]
            metrics["critic/lr"] = lr

            output = DataProto(batch=None, meta_info={"metrics": metrics})
            output = self.ulysses_sharding_manager.postprocess_data(data=output)

        if self._is_offload_param:
            offload_fsdp_model_to_cpu(self.critic_module)
        if self._is_offload_optimizer:
            offload_fsdp_optimizer(optimizer=self.critic_optimizer)

        output = output.to("cpu")
        return output

    @register(dispatch_mode=Dispatch.ONE_TO_ALL)
    def save_checkpoint(self, local_path, hdfs_path=None, global_step=0, max_ckpt_to_keep=None):
        import torch

        if self._is_offload_param:
            load_fsdp_model_to_gpu(self.critic_module)

        self.checkpoint_manager.save_checkpoint(
            local_path=local_path, hdfs_path=hdfs_path, global_step=global_step, max_ckpt_to_keep=max_ckpt_to_keep
        )

        torch.distributed.barrier()
        if self._is_offload_param:
            offload_fsdp_model_to_cpu(self.critic_module)

    @register(dispatch_mode=Dispatch.ONE_TO_ALL)
    def load_checkpoint(self, local_path, hdfs_path=None, del_local_after_load=True):
        import torch

        if self._is_offload_param:
            load_fsdp_model_to_gpu(self.critic_module)

        self.checkpoint_manager.load_checkpoint(
            local_path=local_path, hdfs_path=hdfs_path, del_local_after_load=del_local_after_load
        )

        torch.distributed.barrier()
        if self._is_offload_param:
            offload_fsdp_model_to_cpu(self.critic_module)

        if self._is_offload_optimizer:
            offload_fsdp_optimizer(self.critic_optimizer)


# TODO(sgm): we may need to extract it to dp_reward_model.py
class RewardModelWorker(Worker):
    """
    Note that we only implement the reward model that is subclass of AutoModelForTokenClassification.
    """

    def __init__(self, config):
        super().__init__()
        import torch.distributed

        if not torch.distributed.is_initialized():
            torch.distributed.init_process_group(backend="nccl")
        self.config = config

        # build device mesh for Ulysses Sequence Parallel
        world_size = torch.distributed.get_world_size()
        from torch.distributed.device_mesh import init_device_mesh

        fsdp_size = self.config.model.fsdp_config.fsdp_size
        self.device_mesh = create_device_mesh(world_size=world_size, fsdp_size=fsdp_size)

        self.ulysses_device_mesh = None
        self.ulysses_sequence_parallel_size = self.config.get("ulysses_sequence_parallel_size", 1)
        dp = world_size // self.ulysses_sequence_parallel_size
        if self.ulysses_sequence_parallel_size > 1:
            self.ulysses_device_mesh = init_device_mesh(
                "cuda", mesh_shape=(dp, self.ulysses_sequence_parallel_size), mesh_dim_names=["dp", "sp"]
            )

        self.ulysses_sharding_manager = FSDPUlyssesShardingManager(self.ulysses_device_mesh)

        self.use_remove_padding = self.config.model.get("use_remove_padding", False)

        # normalize config
        if self.config.micro_batch_size is not None:
            self.config.micro_batch_size //= torch.distributed.get_world_size()
            self.config.micro_batch_size_per_gpu = self.config.micro_batch_size

    def _build_model(self, config):
        # the following line is necessary
        from torch.distributed.fsdp import CPUOffload
        from torch.distributed.fsdp import FullyShardedDataParallel as FSDP
        from transformers import AutoConfig, AutoModelForTokenClassification

        # download the checkpoint from hdfs
        local_path = copy_to_local(config.model.path)

        if self.config.model.input_tokenizer is None:
            self._do_switch_chat_template = False
        else:
            self._do_switch_chat_template = True
            input_tokenizer_local_path = copy_to_local(config.model.input_tokenizer)
            self.input_tokenizer = hf_tokenizer(
                input_tokenizer_local_path, trust_remote_code=config.model.get("trust_remote_code", False)
            )
            self.tokenizer = hf_tokenizer(local_path, trust_remote_code=config.model.get("trust_remote_code", False))

        trust_remote_code = config.model.get("trust_remote_code", False)
        model_config = AutoConfig.from_pretrained(local_path, trust_remote_code=trust_remote_code)
        model_config.num_labels = 1

        # note that we have to create model in fp32. Otherwise, the optimizer is in bf16, which is incorrect
        init_context = get_init_weight_context_manager(
            use_meta_tensor=not model_config.tie_word_embeddings, mesh=self.device_mesh
        )

        with init_context(), warnings.catch_warnings():
            warnings.simplefilter("ignore")
            model_config.classifier_dropout = 0.0
            reward_module = AutoModelForTokenClassification.from_pretrained(
                pretrained_model_name_or_path=local_path,
                config=model_config,
                torch_dtype=torch.bfloat16,
                attn_implementation="flash_attention_2",
                trust_remote_code=trust_remote_code,
            )

            if config.model.get("use_remove_padding", False) or self.ulysses_sequence_parallel_size > 1:
                from verl.models.transformers.monkey_patch import apply_monkey_patch

                apply_monkey_patch(model=reward_module, ulysses_sp_size=self.ulysses_sequence_parallel_size)

            reward_module.to(torch.bfloat16)

        auto_wrap_policy = get_fsdp_wrap_policy(module=reward_module, config=self.config.model.fsdp_config)

        fsdp_mesh = self.device_mesh
        sharding_strategy = get_sharding_strategy(fsdp_mesh)

        reward_module = FSDP(
            reward_module,
            param_init_fn=init_fn,
            use_orig_params=False,
            auto_wrap_policy=auto_wrap_policy,
            device_id=torch.cuda.current_device(),
            sharding_strategy=sharding_strategy,  # zero3
            sync_module_states=True,
            cpu_offload=CPUOffload(offload_params=True),
            forward_prefetch=False,
            device_mesh=self.device_mesh,
        )

        return reward_module

    @register(dispatch_mode=Dispatch.ONE_TO_ALL)
    def init_model(self):
        # This is used to import external_lib into the huggingface systems
        import_external_libs(self.config.model.get("external_lib", None))
        self.reward_module = self._build_model(config=self.config)

    def _forward_micro_batch(self, micro_batch):
        from flash_attn.bert_padding import index_first_axis, pad_input, rearrange, unpad_input

        from verl.utils.ulysses import gather_outpus_and_unpad, ulysses_pad_and_slice_inputs

        with torch.no_grad(), torch.autocast(device_type="cuda", dtype=torch.bfloat16):
            input_ids = micro_batch["input_ids"]
            batch_size, seqlen = input_ids.shape
            attention_mask = micro_batch["attention_mask"]
            position_ids = micro_batch["position_ids"]

            if self.use_remove_padding:
                input_ids_rmpad, indices, *_ = unpad_input(
                    input_ids.unsqueeze(-1), attention_mask
                )  # input_ids_rmpad (total_nnz, ...)
                input_ids_rmpad = input_ids_rmpad.transpose(0, 1)  # (1, total_nnz)

                # unpad the position_ids to align the rotary
                position_ids_rmpad = index_first_axis(
                    rearrange(position_ids.unsqueeze(-1), "b s ... -> (b s) ..."), indices
                ).transpose(0, 1)

                # pad and slice the inputs if sp > 1
                if self.ulysses_sequence_parallel_size > 1:
                    input_ids_rmpad, position_ids_rmpad, pad_size = ulysses_pad_and_slice_inputs(
                        input_ids_rmpad, position_ids_rmpad, sp_size=self.ulysses_sequence_parallel_size
                    )

                # only pass input_ids and position_ids to enable flash_attn_varlen
                output = self.reward_module(
                    input_ids=input_ids_rmpad, attention_mask=None, position_ids=position_ids_rmpad, use_cache=False
                )  # prevent model thinks we are generating
                reward_rmpad = output.logits
                reward_rmpad = reward_rmpad.squeeze(0)  # (total_nnz)

                # gather output if sp > 1
                if self.ulysses_sequence_parallel_size > 1:
                    reward_rmpad = gather_outpus_and_unpad(
                        reward_rmpad, gather_dim=0, unpad_dim=0, padding_size=pad_size
                    )

                # pad it back
                rm_score = pad_input(reward_rmpad, indices=indices, batch=batch_size, seqlen=seqlen).squeeze(-1)
            else:
                output = self.reward_module(
                    input_ids=input_ids, attention_mask=attention_mask, position_ids=position_ids, use_cache=False
                )
                rm_score = output.logits  # (batch_size, seq_len, 1)
                rm_score = rm_score.squeeze(-1)

            # extract the result of the last valid token
            eos_mask_idx = torch.argmax(position_ids * attention_mask, dim=-1)  # (bsz,)
            rm_score = rm_score[torch.arange(batch_size), eos_mask_idx]
            return rm_score

    def _expand_to_token_level(self, data: DataProto, scores: torch.Tensor):
        batch_size = data.batch.batch_size[0]
        # expand as token_level_reward
        attention_mask = data.batch["attention_mask"]
        position_ids = data.batch["position_ids"]
        response_length = data.batch["responses"].shape[-1]
        eos_mask_idx = torch.argmax(position_ids * attention_mask, dim=-1)  # (bsz,)
        token_level_scores = torch.zeros_like(attention_mask, dtype=scores.dtype)  # (bsz, seqlen)
        token_level_scores[torch.arange(batch_size), eos_mask_idx] = scores

        # select the response part
        token_level_scores = token_level_scores[:, -response_length:]

        return token_level_scores

    def _switch_chat_template(self, data: DataProto):
        src_max_length = data.batch["attention_mask"].shape[-1]

        src_tokenizer = self.input_tokenizer
        target_tokenizer = self.tokenizer

        rm_input_ids = []
        rm_attention_mask = []

        for i in range(data.batch.batch_size[0]):
            # extract raw prompt
            if isinstance(data.non_tensor_batch["raw_prompt"][i], list):
                chat: list = data.non_tensor_batch["raw_prompt"][i]
            else:
                chat: list = data.non_tensor_batch["raw_prompt"][i].tolist()

            # extract response
            response_ids = data.batch["responses"][i]
            response_length = response_ids.shape[-1]
            valid_response_length = data.batch["attention_mask"][i][-response_length:].sum()
            valid_response_ids = response_ids[:valid_response_length]

            # decode
            response = src_tokenizer.decode(valid_response_ids)
            # remove bos and eos
            response = response.replace(src_tokenizer.eos_token, "")

            chat.append({"role": "assistant", "content": response})

            prompt_with_chat_template = target_tokenizer.apply_chat_template(
                chat, add_generation_prompt=False, tokenize=False
            )
            if self.rank == 0 and i == 0:
                # for debugging purpose
                print(f"Switch template. chat: {prompt_with_chat_template}")

            # the maximum length is actually determined by the reward model itself
            max_length = self.config.get("max_length", src_max_length)
            if max_length is None:
                max_length = src_max_length

            model_inputs = target_tokenizer(prompt_with_chat_template, return_tensors="pt", add_special_tokens=False)
            input_ids, attention_mask = verl_F.postprocess_data(
                input_ids=model_inputs["input_ids"],
                attention_mask=model_inputs["attention_mask"],
                max_length=max_length,
                pad_token_id=target_tokenizer.pad_token_id,
                left_pad=False,  # right padding
                truncation=self.config.get("truncation", "right"),
            )  # truncate from the right

            rm_input_ids.append(input_ids)
            rm_attention_mask.append(attention_mask)

        rm_input_ids = torch.cat(rm_input_ids, dim=0)
        rm_attention_mask = torch.cat(rm_attention_mask, dim=0)

        rm_position_ids = compute_position_id_with_mask(rm_attention_mask)

        rm_inputs = {"input_ids": rm_input_ids, "attention_mask": rm_attention_mask, "position_ids": rm_position_ids}

        return DataProto.from_dict(rm_inputs)

    @register(dispatch_mode=Dispatch.DP_COMPUTE_PROTO)
    def compute_rm_score(self, data: DataProto):
        import itertools

        from verl.utils.seqlen_balancing import get_reverse_idx, rearrange_micro_batches

        # Support all hardwares
        data = data.to(torch.cuda.current_device())
        if self._do_switch_chat_template:
            rm_data = self._switch_chat_template(data)
        else:
            rm_input_ids = data.batch["input_ids"]
            rm_attention_mask = data.batch["attention_mask"]
            rm_position_ids = data.batch["position_ids"]
            rm_inputs = {
                "input_ids": rm_input_ids,
                "attention_mask": rm_attention_mask,
                "position_ids": rm_position_ids,
            }
            rm_data = DataProto.from_dict(rm_inputs)

        # Support all hardwares
        rm_data.batch = rm_data.batch.to(torch.cuda.current_device())

        # perform forward computation
        with self.ulysses_sharding_manager:
            rm_data = self.ulysses_sharding_manager.preprocess_data(data=rm_data)
            data = self.ulysses_sharding_manager.preprocess_data(data=data)

            use_dynamic_bsz = self.config.use_dynamic_bsz
            if use_dynamic_bsz:
                max_token_len = self.config.forward_max_token_len_per_gpu * self.ulysses_sequence_parallel_size
                micro_batches, indices = rearrange_micro_batches(batch=rm_data.batch, max_token_len=max_token_len)
            else:
                micro_batches = rm_data.batch.split(self.config.micro_batch_size_per_gpu)
            output = []
            for micro_batch in micro_batches:
                rm_score = self._forward_micro_batch(micro_batch)
                output.append(rm_score)
            scores = torch.cat(output, dim=0)  # (batch_size)

            if use_dynamic_bsz:
                indices = list(itertools.chain.from_iterable(indices))
                assert len(indices) == scores.size(0), f"{len(indices)} vs. {scores.size()}"
                revert_indices = torch.tensor(get_reverse_idx(indices), dtype=torch.long)
                scores = scores[revert_indices]

            token_level_scores = self._expand_to_token_level(data, scores)
            # Note that this is only the scores, may not be the final rewards used to train RL
            output = DataProto.from_dict(tensors={"rm_scores": token_level_scores})
            output = self.ulysses_sharding_manager.postprocess_data(data=output)

        # https://pytorch.org/docs/stable/notes/fsdp.html#fsdp-notes
        # unshard the root FSDP module
        self.reward_module._handle.reshard(True)

        output = output.to("cpu")
        return output<|MERGE_RESOLUTION|>--- conflicted
+++ resolved
@@ -495,20 +495,17 @@
                 optimizer=self.actor.actor_optimizer,
                 lr_scheduler=self.actor_lr_scheduler,
                 processing_class=self.processor if self.processor is not None else self.tokenizer,
-<<<<<<< HEAD
-                checkpoint_contents=self.config.actor.checkpoint.contents)
-            
+                checkpoint_contents=self.config.actor.checkpoint.contents,
+            )
+
         if self._is_ref:
             self.checkpoint_manager = FSDPCheckpointManager(
                 model=self.ref_module_fsdp,
                 optimizer=None,
                 lr_scheduler=None,
                 processing_class=self.processor if self.processor is not None else self.tokenizer,
-                checkpoint_contents=self.config.actor.checkpoint.contents) # use the same checkpoint contents as actor
-=======
                 checkpoint_contents=self.config.actor.checkpoint.contents,
-            )
->>>>>>> f95cc7bb
+            )  # use the same checkpoint contents as actor
 
     @register(dispatch_mode=Dispatch.DP_COMPUTE_PROTO)
     def update_actor(self, data: DataProto):
@@ -660,7 +657,6 @@
                 load_fsdp_model_to_gpu(self.actor_module_fsdp)
             elif self._is_ref:
                 load_fsdp_model_to_gpu(self.ref_module_fsdp)
-            
 
         self.checkpoint_manager.save_checkpoint(
             local_path=local_path, hdfs_path=hdfs_path, global_step=global_step, max_ckpt_to_keep=max_ckpt_to_keep
@@ -699,7 +695,8 @@
     def export_actor_weights(self):
         assert self._is_actor
 
-        from torch.distributed.fsdp import FullyShardedDataParallel as FSDP, StateDictType, ShardedStateDictConfig
+        from torch.distributed.fsdp import FullyShardedDataParallel as FSDP
+        from torch.distributed.fsdp import ShardedStateDictConfig, StateDictType
 
         if self._is_offload_param:
             load_fsdp_model_to_gpu(self.actor_module_fsdp)
@@ -714,7 +711,7 @@
             offload_fsdp_model_to_cpu(self.actor_module_fsdp)
 
         return self.rank, model_state_dict
-    
+
     @register(dispatch_mode=Dispatch.ONE_TO_ALL)
     def sync_with_actor(self, actor_state_dicts, alpha=1.0):
         """
@@ -722,7 +719,8 @@
         """
         assert self._is_ref
 
-        from torch.distributed.fsdp import FullyShardedDataParallel as FSDP, StateDictType, ShardedStateDictConfig
+        from torch.distributed.fsdp import FullyShardedDataParallel as FSDP
+        from torch.distributed.fsdp import ShardedStateDictConfig, StateDictType
 
         if self._is_offload_param:
             load_fsdp_model_to_gpu(self.ref_module_fsdp)
