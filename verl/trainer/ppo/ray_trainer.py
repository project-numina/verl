--- conflicted
+++ resolved
@@ -24,14 +24,9 @@
 from dataclasses import dataclass, field
 from enum import Enum
 from pprint import pprint
-<<<<<<< HEAD
 from typing import Type, Dict
-from copy import deepcopy
 from collections import defaultdict
 from tqdm import tqdm
-=======
-from typing import Dict, Type
->>>>>>> 99fdbf69
 
 import numpy as np
 import ray
@@ -58,15 +53,11 @@
 )
 from verl.utils.checkpoint.checkpoint_manager import find_latest_ckpt_path
 from verl.utils.dataset.rl_dataset import RLHFDataset, collate_fn
-<<<<<<< HEAD
 from verl.utils.tracking import ValidationGenerationsLogger, RolloutLogger
 from torch.utils.data import RandomSampler, SequentialSampler
 from torchdata.stateful_dataloader import StatefulDataLoader
-=======
 from verl.utils.seqlen_balancing import get_seqlen_balanced_partitions, log_seqlen_unbalance
 from verl.utils.torch_functional import masked_mean
-from verl.utils.tracking import ValidationGenerationsLogger
->>>>>>> 99fdbf69
 
 WorkerType = Type[Worker]
 
@@ -654,9 +645,6 @@
         for test_data in self.val_dataloader:
             test_batch = DataProto.from_single_dict(test_data)
 
-<<<<<<< HEAD
-            if 'multi_modal_inputs' in test_batch.non_tensor_batch.keys():
-=======
             # repeat test batch
             test_batch = test_batch.repeat(
                 repeat_times=self.config.actor_rollout_ref.rollout.val_kwargs.n, interleave=True
@@ -673,7 +661,6 @@
             sample_inputs.extend(input_texts)
 
             if "multi_modal_inputs" in test_batch.non_tensor_batch.keys():
->>>>>>> 99fdbf69
                 test_gen_batch = test_batch.pop(
                     batch_keys=["input_ids", "attention_mask", "position_ids"],
                     non_tensor_batch_keys=["raw_prompt_ids", "multi_modal_data", "multi_modal_inputs"],
@@ -701,14 +688,11 @@
             test_output_gen_batch = unpad_dataproto(test_output_gen_batch_padded, pad_size=pad_size)
             print("validation generation end")
 
-<<<<<<< HEAD
-=======
             # Store generated outputs
             output_ids = test_output_gen_batch.batch["responses"]
             output_texts = [self.tokenizer.decode(ids, skip_special_tokens=True) for ids in output_ids]
             sample_outputs.extend(output_texts)
 
->>>>>>> 99fdbf69
             test_batch = test_batch.union(test_output_gen_batch)
 
             # evaluate using reward_function
@@ -723,7 +707,6 @@
                 for key, lst in result["reward_extra_info"].items():
                     reward_extra_infos_dict[key].extend(lst)
 
-<<<<<<< HEAD
             data_source_lst.append(test_batch.non_tensor_batch.get('data_source', ['unknown'] * reward_tensor.shape[0]))
             all_val_batches.append(test_batch) # Collect the batch
 
@@ -738,24 +721,22 @@
             self._maybe_log_val_generations(batch=combined_val_batch, epoch=epoch)
 
             for key_info, lst in reward_extra_infos_dict.items():
-                assert len(lst) == 0 or len(lst) == len(final_scores), f"{key_info}: {len(lst)=}, {len(final_scores)=}"
+                assert len(lst) == 0 or len(lst) == len(sample_scores), f"{key_info}: {len(lst)=}, {len(sample_scores)=}"
 
             data_sources = np.concatenate(data_source_lst, axis=0)
 
-            data_src2var2metric2val = process_validation_metrics(data_sources, final_input_texts, reward_extra_infos_dict)
+            data_src2var2metric2val = process_validation_metrics(data_sources, sample_inputs, reward_extra_infos_dict)
             metric_dict = {}
             for data_source, var2metric2val in data_src2var2metric2val.items():
                 core_var = "acc" if "acc" in var2metric2val else "reward"
                 for var_name, metric2val in var2metric2val.items():
-                    # Handle cases where metric2val might be empty if validation fails or yields no metrics
-                    if not metric2val:
-                        print(f"Warning: No metrics found for {data_source}/{var_name}")
-                        continue
                     n_max = max([int(name.split("@")[-1].split("/")[0]) for name in metric2val.keys()])
                     for metric_name, metric_val in metric2val.items():
-                        if var_name == core_var and any(
-                                metric_name.startswith(pfx)
-                                for pfx in ["mean", "std", "maj", "best"]) and f"@{n_max}/" in metric_name:
+                        if (
+                            (var_name == core_var)
+                            and any(metric_name.startswith(pfx) for pfx in ["mean", "maj", "best"])
+                            and (f"@{n_max}" in metric_name)
+                        ):
                             metric_sec = "val-core"
                         else:
                             metric_sec = "val-aux"
@@ -765,36 +746,6 @@
             return metric_dict
         else:
             return {} # Return empty dict if no validation batches were processed
-=======
-            data_source_lst.append(test_batch.non_tensor_batch.get("data_source", ["unknown"] * reward_tensor.shape[0]))
-
-        self._maybe_log_val_generations(inputs=sample_inputs, outputs=sample_outputs, scores=sample_scores)
-
-        for key_info, lst in reward_extra_infos_dict.items():
-            assert len(lst) == 0 or len(lst) == len(sample_scores), f"{key_info}: {len(lst)=}, {len(sample_scores)=}"
-
-        data_sources = np.concatenate(data_source_lst, axis=0)
-
-        data_src2var2metric2val = process_validation_metrics(data_sources, sample_inputs, reward_extra_infos_dict)
-        metric_dict = {}
-        for data_source, var2metric2val in data_src2var2metric2val.items():
-            core_var = "acc" if "acc" in var2metric2val else "reward"
-            for var_name, metric2val in var2metric2val.items():
-                n_max = max([int(name.split("@")[-1].split("/")[0]) for name in metric2val.keys()])
-                for metric_name, metric_val in metric2val.items():
-                    if (
-                        (var_name == core_var)
-                        and any(metric_name.startswith(pfx) for pfx in ["mean", "maj", "best"])
-                        and (f"@{n_max}" in metric_name)
-                    ):
-                        metric_sec = "val-core"
-                    else:
-                        metric_sec = "val-aux"
-                    pfx = f"{metric_sec}/{data_source}/{var_name}/{metric_name}"
-                    metric_dict[pfx] = metric_val
-
-        return metric_dict
->>>>>>> 99fdbf69
 
     def init_workers(self):
         """Init resource pool and worker group"""
@@ -1147,14 +1098,10 @@
 
                         batch.batch["token_level_scores"] = reward_tensor
 
-<<<<<<< HEAD
                         # Log rollout generations if enabled
                         self._maybe_log_all_generations(batch=batch, epoch=epoch)
 
                         print(f'{list(reward_extra_infos_dict.keys())=}')
-=======
-                        print(f"{list(reward_extra_infos_dict.keys())=}")
->>>>>>> 99fdbf69
                         if reward_extra_infos_dict:
                             batch.non_tensor_batch.update({k: np.array(v) for k, v in reward_extra_infos_dict.items()})
 
@@ -1196,12 +1143,6 @@
                         metrics.update(actor_output_metrics)
 
                     # validate
-<<<<<<< HEAD
-                    if self.val_reward_fn is not None and self.config.trainer.test_freq > 0 and \
-                        (is_last_step or  self.global_steps % self.config.trainer.test_freq == 0):
-                        with _timer('testing', timing_raw):
-                            val_metrics: dict = self._validate(epoch)
-=======
                     if (
                         self.val_reward_fn is not None
                         and self.config.trainer.test_freq > 0
@@ -1209,7 +1150,6 @@
                     ):
                         with _timer("testing", timing_raw):
                             val_metrics: dict = self._validate()
->>>>>>> 99fdbf69
                             if is_last_step:
                                 last_val_metrics = val_metrics
                         metrics.update(val_metrics)
