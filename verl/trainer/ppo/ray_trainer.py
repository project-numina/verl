--- conflicted
+++ resolved
@@ -52,15 +52,9 @@
 from verl.trainer.ppo.reward import compute_reward, compute_reward_async
 from verl.utils.checkpoint.checkpoint_manager import find_latest_ckpt_path
 from verl.utils.dataset.rl_dataset import RLHFDataset, collate_fn
-<<<<<<< HEAD
-from verl.utils.tracking import ValidationGenerationsLogger, RolloutLogger
-from torch.utils.data import RandomSampler, SequentialSampler
-from torchdata.stateful_dataloader import StatefulDataLoader
-=======
 from verl.utils.seqlen_balancing import get_seqlen_balanced_partitions, log_seqlen_unbalance
 from verl.utils.torch_functional import masked_mean
 from verl.utils.tracking import ValidationGenerationsLogger
->>>>>>> f95cc7bb
 
 WorkerType = Type[Worker]
 
@@ -263,103 +257,7 @@
     timing_raw[name] += timer.last
 
 
-<<<<<<< HEAD
-def get_custom_reward_fn(config):
-    import importlib.util, sys
-    reward_fn_config = config.get("custom_reward_function") or {}
-    file_path = reward_fn_config.get("path")
-    if not file_path:
-        return None
-
-    if not os.path.exists(file_path):
-        raise FileNotFoundError(f"Reward function file '{file_path}' not found.")
-
-    spec = importlib.util.spec_from_file_location("custom_module", file_path)
-    module = importlib.util.module_from_spec(spec)
-    try:
-        sys.modules["custom_module"] = module
-        spec.loader.exec_module(module)
-    except Exception as e:
-        raise RuntimeError(f"Error loading module from '{file_path}': {e}")
-
-    function_name = reward_fn_config.get("name")
-    if not hasattr(module, function_name):
-        raise AttributeError(f"Reward function '{function_name}' not found in '{file_path}'.")
-
-    print(f"using customized reward function '{function_name}' from '{file_path}'")
-    raw_fn = getattr(module, function_name)
-
-    reward_kwargs = dict(reward_fn_config.get("reward_kwargs", {}))
-
-    def wrapped_fn(*args, **kwargs):
-        return raw_fn(*args, **kwargs, **reward_kwargs)
-
-    return wrapped_fn
-
-
-def load_reward_manager(config, tokenizer, num_examine, take_reward_kwargs):
-    reward_manager_name = config.reward_model.get("reward_manager", "naive")
-    if reward_manager_name == 'naive':
-        from verl.workers.reward_manager import NaiveRewardManager
-        reward_manager_cls = NaiveRewardManager
-    elif reward_manager_name == 'prime':
-        from verl.workers.reward_manager import PrimeRewardManager
-        reward_manager_cls = PrimeRewardManager
-    elif reward_manager_name == 'batch':
-        from verl.workers.reward_manager import BatchRewardManager
-        reward_manager_cls = BatchRewardManager
-    elif reward_manager_name == 'dapo':
-        from verl.workers.reward_manager import DAPORewardManager
-        reward_manager_cls = DAPORewardManager
-    else:
-        raise NotImplementedError
-
-    compute_score = get_custom_reward_fn(config)
-    reward_kwargs = {}
-    if take_reward_kwargs:
-        reward_kwargs = dict(config.reward_model.get("reward_kwargs", {}))
-    return reward_manager_cls(tokenizer=tokenizer,
-                              num_examine=num_examine,
-                              compute_score=compute_score,
-                              reward_fn_key=config.data.reward_fn_key,
-                              **reward_kwargs)
-
-
-def compute_reward(data: DataProto, reward_fn):
-    """
-    Compute reward for a batch of data.
-    Args:
-        data: DataProto object containing the input data.
-        reward_fn: Reward function to compute the reward.
-    Returns:
-        Tuple of reward tensor and extra info dictionary.
-    """
-    try:
-        reward_result = reward_fn(data, return_dict=True)
-        reward_tensor = reward_result['reward_tensor']
-        reward_extra_infos_dict = reward_result['reward_extra_info']
-    except Exception as e:
-        print(f'Error in reward_fn: {e}')
-        reward_tensor = reward_fn(data)
-        reward_extra_infos_dict = {}
-
-    return reward_tensor, reward_extra_infos_dict
-
-
-@ray.remote(num_cpus=1)
-def compute_reward_asyn(data: DataProto, config, tokenizer):
-    """
-    Load the reward manager and compute the reward for a batch of data.
-    This is meant to be run in a separate Ray worker.
-    """
-    reward_fn = load_reward_manager(config, tokenizer, num_examine=0, take_reward_kwargs=True)
-    return compute_reward(data, reward_fn)
-
-
-class RayPPOTrainer(object):
-=======
 class RayPPOTrainer:
->>>>>>> f95cc7bb
     """
     Note that this trainer runs on the driver process on a single CPU/GPU node.
     """
@@ -397,9 +295,9 @@
         self.use_rm = Role.RewardModel in role_worker_mapping
         self.ray_worker_group_cls = ray_worker_group_cls
         self.validation_generations_logger = ValidationGenerationsLogger()
-        self.validation_data_dir = config.trainer.get('validation_data_dir', None)
+        self.validation_data_dir = config.trainer.get("validation_data_dir", None)
         self.rollout_logger = RolloutLogger()
-        self.rollout_data_dir = config.trainer.get('rollout_data_dir', None)
+        self.rollout_data_dir = config.trainer.get("rollout_data_dir", None)
 
         # define in-reward KL control
         # kl loss control currently not suppoorted
@@ -749,11 +647,13 @@
 
             data_source_lst.append(test_batch.non_tensor_batch.get("data_source", ["unknown"] * reward_tensor.shape[0]))
 
-        self._maybe_log_val_generations(inputs=sample_inputs,
-                                        outputs=sample_outputs,
-                                        scores=sample_scores,
-                                        epoch=epoch,
-                                        data_dir=self.validation_data_dir)
+        self._maybe_log_val_generations(
+            inputs=sample_inputs,
+            outputs=sample_outputs,
+            scores=sample_scores,
+            epoch=epoch,
+            data_dir=self.validation_data_dir,
+        )
 
         for key_info, lst in reward_extra_infos_dict.items():
             assert len(lst) == 0 or len(lst) == len(sample_scores), f"{key_info}: {len(lst)=}, {len(sample_scores)=}"
@@ -877,39 +777,30 @@
                 "Warning: remove_previous_ckpt_in_save is deprecated,"
                 + " set max_actor_ckpt_to_keep=1 and max_critic_ckpt_to_keep=1 instead"
             )
-<<<<<<< HEAD
-        max_actor_ckpt_to_keep = self.config.trainer.get('max_actor_ckpt_to_keep',
-                                                         None) if not remove_previous_ckpt_in_save else 1
-        max_critic_ckpt_to_keep = self.config.trainer.get('max_critic_ckpt_to_keep',
-                                                          None) if not remove_previous_ckpt_in_save else 1
-        max_ref_ckpt_to_keep = self.config.trainer.get('max_ref_ckpt_to_keep',
-                                                        None) if not remove_previous_ckpt_in_save else 1
-
-        self.actor_rollout_wg.save_checkpoint(actor_local_path,
-                                              actor_remote_path,
-                                              self.global_steps,
-                                              max_ckpt_to_keep=max_actor_ckpt_to_keep)
-        
-        if self.config.actor_rollout_ref.ref.sync_actor:
-            ref_local_path = os.path.join(local_global_step_folder, 'ref')
-            ref_remote_path = None if self.config.trainer.default_hdfs_dir is None else os.path.join(
-                self.config.trainer.default_hdfs_dir, f'global_step_{self.global_steps}', 'ref')
-            self.ref_policy_wg.save_checkpoint(ref_local_path,
-                                               ref_remote_path,
-                                               self.global_steps,
-                                               max_ckpt_to_keep=max_ref_ckpt_to_keep)
-=======
         max_actor_ckpt_to_keep = (
             self.config.trainer.get("max_actor_ckpt_to_keep", None) if not remove_previous_ckpt_in_save else 1
         )
         max_critic_ckpt_to_keep = (
             self.config.trainer.get("max_critic_ckpt_to_keep", None) if not remove_previous_ckpt_in_save else 1
         )
+        max_ref_ckpt_to_keep = (
+            self.config.trainer.get("max_ref_ckpt_to_keep", None) if not remove_previous_ckpt_in_save else 1
+        )
 
         self.actor_rollout_wg.save_checkpoint(
             actor_local_path, actor_remote_path, self.global_steps, max_ckpt_to_keep=max_actor_ckpt_to_keep
         )
->>>>>>> f95cc7bb
+
+        if self.config.actor_rollout_ref.ref.sync_actor:
+            ref_local_path = os.path.join(local_global_step_folder, "ref")
+            ref_remote_path = (
+                None
+                if self.config.trainer.default_hdfs_dir is None
+                else os.path.join(self.config.trainer.default_hdfs_dir, f"global_step_{self.global_steps}", "ref")
+            )
+            self.ref_policy_wg.save_checkpoint(
+                ref_local_path, ref_remote_path, self.global_steps, max_ckpt_to_keep=max_ref_ckpt_to_keep
+            )
 
         if self.use_critic:
             critic_local_path = os.path.join(local_global_step_folder, "critic")
@@ -970,27 +861,20 @@
         print(f"Setting global step to {self.global_steps}")
         print(f"Resuming from {global_step_folder}")
 
-<<<<<<< HEAD
-        actor_path = os.path.join(global_step_folder, 'actor')
-        critic_path = os.path.join(global_step_folder, 'critic')
-        ref_path = os.path.join(global_step_folder, 'ref')
-        # load actor
-        self.actor_rollout_wg.load_checkpoint(actor_path,
-                                              del_local_after_load=self.config.trainer.del_local_ckpt_after_load)
-        
-        # load reference policy
-        if self.config.actor_rollout_ref.ref.sync_actor:
-            self.ref_policy_wg.load_checkpoint(ref_path,
-                                               del_local_after_load=self.config.trainer.del_local_ckpt_after_load)
-
-=======
         actor_path = os.path.join(global_step_folder, "actor")
         critic_path = os.path.join(global_step_folder, "critic")
+        ref_path = os.path.join(global_step_folder, "ref")
         # load actor
         self.actor_rollout_wg.load_checkpoint(
             actor_path, del_local_after_load=self.config.trainer.del_local_ckpt_after_load
         )
->>>>>>> f95cc7bb
+
+        # load reference policy
+        if self.config.actor_rollout_ref.ref.sync_actor:
+            self.ref_policy_wg.load_checkpoint(
+                ref_path, del_local_after_load=self.config.trainer.del_local_ckpt_after_load
+            )
+
         # load critic
         if self.use_critic:
             self.critic_wg.load_checkpoint(
@@ -1132,7 +1016,7 @@
                         else:
                             reward_tensor, reward_extra_infos_dict = compute_reward(batch, self.reward_fn)
 
-                    with _timer('reward', timing_raw):
+                    with _timer("reward", timing_raw):
                         # compute reward model score
                         if self.use_rm:
                             reward_tensor = self.rm_wg.compute_rm_score(batch)
@@ -1142,7 +1026,6 @@
                             future_reward = compute_reward_asyn.remote(batch, self.config, self.tokenizer)
                         else:
                             reward_tensor, reward_extra_infos_dict = compute_reward(batch, self.reward_fn)
-
 
                     # recompute old_log_probs
                     with _timer("old_log_prob", timing_raw):
@@ -1170,28 +1053,6 @@
                             values = self.critic_wg.compute_values(batch)
                             batch = batch.union(values)
 
-<<<<<<< HEAD
-                    with _timer('adv', timing_raw):
-                        # we combine with rule-based rm
-                        reward_extra_infos_dict: dict[str, list]
-                        if self.config.reward_model.reward_manager_during_log_prob:
-                            reward_tensor, reward_extra_infos_dict = ray.get(future_reward)
-                        batch.batch['token_level_scores'] = reward_tensor
-
-                        if self.config.trainer.log_rollout_generations > 0:
-                            # Extract inputs, outputs and scores from the batch
-                            input_ids = batch.batch['input_ids']
-                            input_texts = [self.tokenizer.decode(ids, skip_special_tokens=True) for ids in input_ids]
-                            output_ids = batch.batch['responses']
-                            output_texts = [self.tokenizer.decode(ids, skip_special_tokens=True) for ids in output_ids]
-                            scores = reward_tensor.sum(-1).cpu().tolist()
-                            self._log_all_generations(inputs=input_texts,
-                                                      outputs=output_texts,
-                                                      scores=scores,
-                                                      epoch=epoch)
-
-                        print(f'{list(reward_extra_infos_dict.keys())=}')
-=======
                     with _timer("adv", timing_raw):
                         # we combine with rule-based rm
                         reward_extra_infos_dict: dict[str, list]
@@ -1200,7 +1061,6 @@
                         batch.batch["token_level_scores"] = reward_tensor
 
                         print(f"{list(reward_extra_infos_dict.keys())=}")
->>>>>>> f95cc7bb
                         if reward_extra_infos_dict:
                             batch.non_tensor_batch.update({k: np.array(v) for k, v in reward_extra_infos_dict.items()})
 
@@ -1242,17 +1102,18 @@
                         metrics.update(actor_output_metrics)
 
                     # update reference model with actor
-                    if self.use_reference_policy and self.config.actor_rollout_ref.ref.sync_actor and self.global_steps % self.config.actor_rollout_ref.ref.sync_steps == 0:
-                        with _timer('update_ref', timing_raw):
-                            self.ref_policy_wg.sync_with_actor(self.actor_rollout_wg.export_actor_weights(), self.config.actor_rollout_ref.ref.sync_actor_alpha)
+                    if (
+                        self.use_reference_policy
+                        and self.config.actor_rollout_ref.ref.sync_actor
+                        and self.global_steps % self.config.actor_rollout_ref.ref.sync_steps == 0
+                    ):
+                        with _timer("update_ref", timing_raw):
+                            self.ref_policy_wg.sync_with_actor(
+                                self.actor_rollout_wg.export_actor_weights(),
+                                self.config.actor_rollout_ref.ref.sync_actor_alpha,
+                            )
 
                     # validate
-<<<<<<< HEAD
-                    if self.val_reward_fn is not None and self.config.trainer.test_freq > 0 and \
-                        (is_last_step or  self.global_steps % self.config.trainer.test_freq == 0):
-                        with _timer('testing', timing_raw):
-                            val_metrics: dict = self._validate(epoch)
-=======
                     if (
                         self.val_reward_fn is not None
                         and self.config.trainer.test_freq > 0
@@ -1260,7 +1121,6 @@
                     ):
                         with _timer("testing", timing_raw):
                             val_metrics: dict = self._validate()
->>>>>>> f95cc7bb
                             if is_last_step:
                                 last_val_metrics = val_metrics
                         metrics.update(val_metrics)
