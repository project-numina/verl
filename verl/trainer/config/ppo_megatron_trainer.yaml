--- conflicted
+++ resolved
@@ -311,12 +311,9 @@
   max_critic_ckpt_to_keep: null
   # The timeout for ray worker group to wait for the register center to be ready
   ray_wait_register_center_timeout: 300
-<<<<<<< HEAD
   # The number of successful rollouts to store in the rollout database
   n_successful_rollouts_stored: 3
-=======
   device: cuda
->>>>>>> be47ac44
 
 ray_init:
   num_cpus: null # `None` means using all CPUs, which might cause hang if limited in systems like SLURM. Please set to a number allowed then.