--- conflicted
+++ resolved
@@ -60,10 +60,6 @@
 ## News
 
 - [2025/06] verl team will provide latest project updates at [PyTorch Day China](https://www.lfasiallc.com/pytorch-day-china/) on June 7th. Meet our dev team in Beijing!
-<<<<<<< HEAD
-- [2025/05] verl will be presented at [A2M Shanghai](https://a2m.msup.com.cn/home/?aid=4488&city=shanghai) on 5/16 - 5/17.
-=======
->>>>>>> 72683a7c
 - [2025/04] We will give a tutorial about latest post-training techniques and programming guide for verl at [ICLR 2025 Expo](https://iclr.cc/virtual/2025/calendar?filter_events=Expo+Talk+Panel&filter_rooms=), [SCI-FM workshop](https://open-foundation-model.github.io/) and [LMSys afterparty](https://lu.ma/d23nyynm). Talk materials available [here](https://github.com/eric-haibin-lin/verl-community/tree/main/iclr25).
 - [2025/04] [Seed-Thinking-v1.5](https://github.com/ByteDance-Seed/Seed-Thinking-v1.5/blob/main/seed-thinking-v1.5.pdf) tech report is released! Trained with verl, Seed-Thinking-v1.5 achieves 86.7 on AIME 2024, 55.0 on Codeforces and 77.3 on GPQA, demonstrating excellent reasoning abilities in STEM and coding. Beyond reasoning tasks, the method demonstrates notable generalization across diverse domains.
 - [2025/04] We are working on open source recipe for [VAPO](https://arxiv.org/pdf/2504.05118) (value-based augmented PPO), our latest RL method for reasoning models. Trained from Qwen-32B-base model, VAPO achieves 60.4 on AIME 2024, outperforming DeepSeek-zero-32B and DAPO-32B.
@@ -71,10 +67,7 @@
 - [2025/03] [DAPO](https://dapo-sia.github.io/) is the open-sourced SOTA RL algorithm that achieves 50 points on AIME 2024 based on the Qwen2.5-32B pre-trained model, surpassing the previous SOTA achieved by DeepSeek's GRPO (DeepSeek-R1-Zero-Qwen-32B). DAPO's training is fully powered by verl and the reproduction code is available in `recipe/dapo` now.
 <details><summary> more... </summary>
 <ul>
-<<<<<<< HEAD
-=======
   <li>[2025/05] verl will be presented at [A2M Shanghai](https://a2m.msup.com.cn/home/?aid=4488&city=shanghai) on 5/16 - 5/17.</li>
->>>>>>> 72683a7c
   <li>[2025/05] verl will be presented at [GOSIM x PyTorch Day 2025](https://paris2025.gosim.org/). See you in Paris! </li>
   <li>[2025/03] We introduced the programming model of verl at the [vLLM Beijing Meetup](https://mp.weixin.qq.com/s/n77GibL2corAtQHtVEAzfg) and [verl intro and updates](https://github.com/eric-haibin-lin/verl-community/blob/main/slides/verl-lmsys-meetup.pdf) at the [SGLang-LMSYS Org Meetup](https://lu.ma/ntjrr7ig) in Sunnyvale mid-March.</li>
   <li>[2025/02] verl v0.2.0.post2 is released!</li>
